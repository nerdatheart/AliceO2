# Copyright CERN and copyright holders of ALICE O2. This software is distributed
# under the terms of the GNU General Public License v3 (GPL Version 3), copied
# verbatim in the file "COPYING".
#
# See http://alice-o2.web.cern.ch/license for full licensing information.
#
# In applying this license CERN does not waive the privileges and immunities
# granted to it by virtue of its status as an Intergovernmental Organization or
# submit itself to any jurisdiction.

set(MODULE TPCFastTransformation)

set(SRCS
<<<<<<< HEAD
    Spline.cxx  
    Spline1D.cxx  
=======
    Spline1D.cxx
>>>>>>> 2ff1e484
    Spline2D.cxx
    SplineHelper.cxx
    SplineHelper1D.cxx
    SplineHelper2D.cxx
    ChebyshevFit1D.cxx
    devtools/IrregularSpline1D.cxx
    devtools/IrregularSpline2D3D.cxx
    devtools/SemiregularSpline2D3D.cxx
    devtools/IrregularSpline2D3DCalibrator.cxx
    TPCFastTransformGeo.cxx
    TPCFastSpaceChargeCorrection.cxx
    TPCFastTransform.cxx
)

string(REPLACE ".cxx" ".h" HDRS_CINT_O2 "${SRCS}")
set(HDRS_CINT_O2 ${HDRS_CINT_O2} devtools/RegularSpline1D.h)

if(${ALIGPU_BUILD_TYPE} STREQUAL "O2")
  o2_add_library(${MODULE}
                 TARGETVARNAME targetName
                 SOURCES ${SRCS}
                 PUBLIC_INCLUDE_DIRECTORIES ${CMAKE_CURRENT_LIST_DIR} devtools
                 PUBLIC_LINK_LIBRARIES O2::GPUCommon
                                       O2::GPUUtils
                                       Vc::Vc
                                       ROOT::Core ROOT::Matrix ROOT::Tree ROOT::Gpad
                                       )

  o2_target_root_dictionary(${MODULE}
                            HEADERS ${HDRS_CINT_O2}
                            LINKDEF TPCFastTransformationLinkDef_O2.h)

  install(FILES ${HDRS_CINT_O2} DESTINATION include/GPU)
  file(COPY ${HDRS_CINT_O2} DESTINATION ${CMAKE_BINARY_DIR}/stage/include/GPU)

  o2_add_test(${MODULE}
              PUBLIC_LINK_LIBRARIES O2::${MODULE}
              SOURCES test/testSplines.cxx
              COMPONENT_NAME GPU
              LABELS gpu)

  foreach(m
          SplineDemo.C
          fastTransformQA.C
          generateTPCCorrectionNTuple.C)
    o2_add_test_root_macro(macro/${m}
                           PUBLIC_LINK_LIBRARIES O2::TPCFastTransformation
                                                 O2::DataFormatsTPC
                                                 O2::TPCSimulation
                                                 O2::TPCReconstruction
                                                 PUBLIC_INCLUDE_DIRECTORIES
                                                 ${CMAKE_BINARY_DIR}/stage/include
                           LABELS gpu tpc)
  endforeach()
    foreach(m
          IrregularSpline1DTest.C
          IrregularSpline2D3DCalibratorTest.C
          IrregularSpline2D3DTest.C
          RegularSpline1DTest.C
          SemiregularSpline2D3DTest.C
          ChebFitTest.C )
    o2_add_test_root_macro(devtools/${m}
                           PUBLIC_LINK_LIBRARIES O2::TPCFastTransformation
                                                 O2::DataFormatsTPC
                                                 O2::TPCSimulation
                                                 O2::TPCReconstruction
                                                 PUBLIC_INCLUDE_DIRECTORIES
                                                 ${CMAKE_BINARY_DIR}/stage/include
                           LABELS gpu tpc)
  endforeach()

endif()

if(${ALIGPU_BUILD_TYPE} STREQUAL "ALIROOT")
  add_definitions(-DGPUCA_ALIROOT_LIB)

  set(SRCS ${SRCS} TPCFastTransformManager.cxx TPCFastTransformQA.cxx
           ${AliRoot_SOURCE_DIR}/HLT/TPCLib/AliHLTTPCGeometry.cxx
           ${AliRoot_SOURCE_DIR}/HLT/TPCLib/AliHLTTPCLog.cxx)
  #set(HDRS_CINT ${HDRS_CINT_O2} TPCFastTransformManager.h TPCFastTransformQA.h )
  set(HDRS_CINT TPCFastTransformManager.h TPCFastTransformQA.h )

  # Enable Vc
  alice_usevc()

  include_directories(SYSTEM ${ROOT_INCLUDE_DIR})
  include_directories(${AliRoot_SOURCE_DIR}/GPU/TPCFastTransformation
                      ${AliRoot_SOURCE_DIR}/GPU/TPCFastTransformation/devtools
                      ${AliRoot_SOURCE_DIR}/GPU/Common
                      ${AliRoot_SOURCE_DIR}/GPU/Utils
                      ${AliRoot_SOURCE_DIR}/HLT/BASE
                      ${AliRoot_SOURCE_DIR}/HLT/TPCLib
                      ${AliRoot_SOURCE_DIR}/TPC/TPCbase
                      ${AliRoot_SOURCE_DIR}/STEER/STEERBase)

  # Generate the dictionary
  get_directory_property(incdirs INCLUDE_DIRECTORIES)
  generate_dictionary_flat("Ali${MODULE}" "TPCFastTransformationLinkDef_AliRoot.h"
                      "${HDRS_CINT}" "${incdirs}")

  # Generate the ROOT map Dependecies
  set(LIBDEPS STEERBase HLTbase TPCbase)
  generate_rootmap(
    "Ali${MODULE}" "${LIBDEPS}"
    "${CMAKE_CURRENT_SOURCE_DIR}/TPCFastTransformationLinkDef_AliRoot.h")
  # Don't pass Vc to root
  set(LIBDEPS ${LIBDEPS} Vc)

  # Add a library to the project using the specified source files
  add_library_tested(Ali${MODULE} SHARED ${SRCS} G__Ali${MODULE}.cxx)
  target_link_libraries(Ali${MODULE} ${LIBDEPS})

  # Additional compilation flags
  set_target_properties(Ali${MODULE} PROPERTIES COMPILE_FLAGS "")

  # System dependent: Modify the way the library is build
  if(${CMAKE_SYSTEM} MATCHES Darwin)
    set_target_properties(Ali${MODULE}
                          PROPERTIES LINK_FLAGS "-undefined dynamic_lookup")
  endif(${CMAKE_SYSTEM} MATCHES Darwin)

  # Installation
  install(TARGETS Ali${MODULE} ARCHIVE DESTINATION lib LIBRARY DESTINATION lib)

  install(FILES ${HDRS_CINT_O2} DESTINATION include)
endif()

if(ALIGPU_BUILD_TYPE STREQUAL "Standalone")
  add_library(${MODULE} SHARED ${SRCS})
endif()

#
# FIXME: this one is misplaced : it depends (at least) on TPCSimulation which is
# built after GPU...
#
# o2_add_test_root_macro(macro/generateTPCCorrectionNTuple.C
# PUBLIC_LINK_LIBRARIES O2::TPCFastTransformation O2::DataFormatsTPC
# O2::TPCSimulation PUBLIC_INCLUDE_DIRECTORIES ${CMAKE_BINARY_DIR}/stage/include
# LABELS gpu tpc)<|MERGE_RESOLUTION|>--- conflicted
+++ resolved
@@ -11,12 +11,8 @@
 set(MODULE TPCFastTransformation)
 
 set(SRCS
-<<<<<<< HEAD
     Spline.cxx  
     Spline1D.cxx  
-=======
-    Spline1D.cxx
->>>>>>> 2ff1e484
     Spline2D.cxx
     SplineHelper.cxx
     SplineHelper1D.cxx
