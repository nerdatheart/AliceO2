// Copyright CERN and copyright holders of ALICE O2. This software is
// distributed under the terms of the GNU General Public License v3 (GPL
// Version 3), copied verbatim in the file "COPYING".
//
// See http://alice-o2.web.cern.ch/license for full licensing information.
//
// In applying this license CERN does not waive the privileges and immunities
// granted to it by virtue of its status as an Intergovernmental Organization
// or submit itself to any jurisdiction.

/// \file  Spline2D.cxx
/// \brief Implementation of Spline2D class
///
/// \author  Sergey Gorbunov <sergey.gorbunov@cern.ch>

#include "Spline2D.h"

#if !defined(GPUCA_GPUCODE)
#include <iostream>
#endif

#if !defined(GPUCA_GPUCODE) && !defined(GPUCA_STANDALONE) // code invisible on GPU and in the standalone compilation
#include "TRandom.h"
#include "Riostream.h"
#include "TMath.h"
#include "SplineHelper2D.h"
#include "TCanvas.h"
#include "TNtuple.h"
#include "TFile.h"
<<<<<<< HEAD
#include <cmath>
#ifdef __APPLE__
#define sincos(x, s, c) __sincos(x, s, c)
#define sincosf(x, s, c) __sincosf(x, s, c)
#endif

templateClassImp(GPUCA_NAMESPACE::gpu::Spline2DBase);

#endif

=======
#include "GPUCommonMath.h"

templateClassImp(GPUCA_NAMESPACE::gpu::Spline2DBase);

#endif

>>>>>>> b1ca6d2e
using namespace std;
using namespace GPUCA_NAMESPACE::gpu;

template <typename DataT, bool isConsistentT>
Spline2DBase<DataT, isConsistentT>::Spline2DBase(int nDim)
  : FlatObject(), mFdim(nDim), mGridU1(), mGridU2(), mFparameters(nullptr)
{
  recreate(2, 2);
}

template <typename DataT, bool isConsistentT>
void Spline2DBase<DataT, isConsistentT>::destroy()
{
  /// See FlatObject for description
  mGridU1.destroy();
  mGridU2.destroy();
  FlatObject::destroy();
}

template <typename DataT, bool isConsistentT>
void Spline2DBase<DataT, isConsistentT>::setActualBufferAddress(char* actualFlatBufferPtr)
{
  /// See FlatObject for description

  FlatObject::setActualBufferAddress(actualFlatBufferPtr);

  const size_t u2Offset = alignSize(mGridU1.getFlatBufferSize(), mGridU2.getBufferAlignmentBytes());
  int parametersOffset = u2Offset;
  //int bufferSize = parametersOffset;
  mFparameters = nullptr;

  if (isConsistentT) {
    parametersOffset = alignSize(u2Offset + mGridU2.getFlatBufferSize(), getParameterAlignmentBytes());
    //bufferSize = parametersOffset + getSizeOfParameters();
    mFparameters = reinterpret_cast<DataT*>(mFlatBufferPtr + parametersOffset);
  }

  mGridU1.setActualBufferAddress(mFlatBufferPtr);
  mGridU2.setActualBufferAddress(mFlatBufferPtr + u2Offset);
}

template <typename DataT, bool isConsistentT>
void Spline2DBase<DataT, isConsistentT>::setFutureBufferAddress(char* futureFlatBufferPtr)
{
  /// See FlatObject for description
  char* bufferU = relocatePointer(mFlatBufferPtr, futureFlatBufferPtr, mGridU1.getFlatBufferPtr());
  char* bufferV = relocatePointer(mFlatBufferPtr, futureFlatBufferPtr, mGridU2.getFlatBufferPtr());
  mGridU1.setFutureBufferAddress(bufferU);
  mGridU2.setFutureBufferAddress(bufferV);
  if (isConsistentT) {
    mFparameters = relocatePointer(mFlatBufferPtr, futureFlatBufferPtr, mFparameters);
  } else {
    mFparameters = nullptr;
  }
  FlatObject::setFutureBufferAddress(futureFlatBufferPtr);
<<<<<<< HEAD
}

template <typename DataT, bool isConsistentT>
void Spline2DBase<DataT, isConsistentT>::print() const
{
  printf(" Irregular Spline 2D: \n");
  printf(" grid U1: \n");
  mGridU1.print();
  printf(" grid U2: \n");
  mGridU2.print();
}

=======
}

template <typename DataT, bool isConsistentT>
void Spline2DBase<DataT, isConsistentT>::print() const
{
  printf(" Irregular Spline 2D: \n");
  printf(" grid U1: \n");
  mGridU1.print();
  printf(" grid U2: \n");
  mGridU2.print();
}

>>>>>>> b1ca6d2e
#if !defined(GPUCA_GPUCODE)
template <typename DataT, bool isConsistentT>
void Spline2DBase<DataT, isConsistentT>::cloneFromObject(const Spline2DBase<DataT, isConsistentT>& obj, char* newFlatBufferPtr)
{
  /// See FlatObject for description
  if (isConsistentT && mFdim != obj.mFdim) {
    assert(0);
    return;
  }

  const char* oldFlatBufferPtr = obj.mFlatBufferPtr;

  FlatObject::cloneFromObject(obj, newFlatBufferPtr);

  char* bufferU = FlatObject::relocatePointer(oldFlatBufferPtr, mFlatBufferPtr, obj.mGridU1.getFlatBufferPtr());
  char* bufferV = FlatObject::relocatePointer(oldFlatBufferPtr, mFlatBufferPtr, obj.mGridU2.getFlatBufferPtr());

  mGridU1.cloneFromObject(obj.mGridU1, bufferU);
  mGridU2.cloneFromObject(obj.mGridU2, bufferV);

  if (isConsistentT) {
    mFparameters = FlatObject::relocatePointer(oldFlatBufferPtr, mFlatBufferPtr, obj.mFparameters);
  } else {
    mFparameters = nullptr;
  }
}

template <typename DataT, bool isConsistentT>
void Spline2DBase<DataT, isConsistentT>::moveBufferTo(char* newFlatBufferPtr)
{
  /// See FlatObject for description
  char* oldFlatBufferPtr = mFlatBufferPtr;
  FlatObject::moveBufferTo(newFlatBufferPtr);
  char* currFlatBufferPtr = mFlatBufferPtr;
  mFlatBufferPtr = oldFlatBufferPtr;
  setActualBufferAddress(currFlatBufferPtr);
}

template <typename DataT, bool isConsistentT>
void Spline2DBase<DataT, isConsistentT>::recreate(
  int numberOfKnotsU1, const int knotsU1[], int numberOfKnotsU2, const int knotsU2[])
{
  /// Constructor for an irregular spline

  FlatObject::startConstruction();

  mGridU1.recreate(numberOfKnotsU1, knotsU1, 0);
  mGridU2.recreate(numberOfKnotsU2, knotsU2, 0);

  const size_t u2Offset = alignSize(mGridU1.getFlatBufferSize(), mGridU2.getBufferAlignmentBytes());
  int parametersOffset = u2Offset + mGridU2.getFlatBufferSize();
  int bufferSize = parametersOffset;
  mFparameters = nullptr;

  if (isConsistentT) {
    parametersOffset = alignSize(bufferSize, getParameterAlignmentBytes());
    bufferSize = parametersOffset + getSizeOfParameters();
  }

  FlatObject::finishConstruction(bufferSize);

  mGridU1.moveBufferTo(mFlatBufferPtr);
  mGridU2.moveBufferTo(mFlatBufferPtr + u2Offset);
  if (isConsistentT) {
    mFparameters = reinterpret_cast<DataT*>(mFlatBufferPtr + parametersOffset);
    for (int i = 0; i < getNumberOfParameters(); i++) {
      mFparameters[i] = 0;
    }
  }
}

template <typename DataT, bool isConsistentT>
void Spline2DBase<DataT, isConsistentT>::recreate(
  int numberOfKnotsU1, int numberOfKnotsU2)
{
  /// Constructor for a regular spline

  FlatObject::startConstruction();

  mGridU1.recreate(numberOfKnotsU1, 0);

  mGridU2.recreate(numberOfKnotsU2, 0);

  const size_t u2Offset = alignSize(mGridU1.getFlatBufferSize(), mGridU2.getBufferAlignmentBytes());
  int parametersOffset = u2Offset + mGridU2.getFlatBufferSize();
  int bufferSize = parametersOffset;
  mFparameters = nullptr;

  if (isConsistentT) {
    parametersOffset = alignSize(bufferSize, getParameterAlignmentBytes());
    bufferSize = parametersOffset + getSizeOfParameters();
  }

  FlatObject::finishConstruction(bufferSize);

  mGridU1.moveBufferTo(mFlatBufferPtr);
  mGridU2.moveBufferTo(mFlatBufferPtr + u2Offset);

  if (isConsistentT) {
    mFparameters = reinterpret_cast<DataT*>(mFlatBufferPtr + parametersOffset);
    for (int i = 0; i < getNumberOfParameters(); i++) {
      mFparameters[i] = 0;
    }
  }
}

#endif

#if !defined(GPUCA_ALIGPUCODE) && !defined(GPUCA_STANDALONE)

template <typename DataT, bool isConsistentT>
int Spline2DBase<DataT, isConsistentT>::writeToFile(TFile& outf, const char* name)
{
  /// write a class object to the file
  return FlatObject::writeToFile(*this, outf, name);
}

template <typename DataT, bool isConsistentT>
Spline2DBase<DataT, isConsistentT>* Spline2DBase<DataT, isConsistentT>::readFromFile(
  TFile& inpf, const char* name)
{
  /// read a class object from the file
  return FlatObject::readFromFile<Spline2DBase<DataT, isConsistentT>>(inpf, name);
}
#endif

#if !defined(GPUCA_ALIGPUCODE) && !defined(GPUCA_STANDALONE) // code invisible on GPU and in the standalone compilation

template <typename DataT, bool isConsistentT>
void Spline2DBase<DataT, isConsistentT>::approximateFunction(
  DataT x1Min, DataT x1Max, DataT x2Min, DataT x2Max,
  std::function<void(DataT x1, DataT x2, DataT f[])> F,
  int nAxiliaryDataPointsU1, int nAxiliaryDataPointsU2)
{
  /// approximate a function F with this spline
  SplineHelper2D<DataT> helper;
  helper.approximateFunction(*this, x1Min, x1Max, x2Min, x2Max, F, nAxiliaryDataPointsU1, nAxiliaryDataPointsU2);
}

template <typename DataT, bool isConsistentT>
int Spline2DBase<DataT, isConsistentT>::test(const bool draw, const bool drawDataPoints)
{
  using namespace std;

  const int Ndim = 3;

  const int Fdegree = 4;

  double Fcoeff[Ndim][4 * (Fdegree + 1) * (Fdegree + 1)];

  constexpr int nKnots = 4;
  constexpr int nAxiliaryPoints = 1;
  constexpr int uMax = nKnots * 3;

  auto F = [&](DataT u, DataT v, DataT Fuv[]) {
    constexpr double scale = TMath::Pi() / uMax;
    double uu = u * scale;
    double vv = v * scale;
    double cosu[Fdegree + 1], sinu[Fdegree + 1], cosv[Fdegree + 1], sinv[Fdegree + 1];
    double ui = 0, vi = 0;
    for (int i = 0; i <= Fdegree; i++, ui += uu, vi += vv) {
<<<<<<< HEAD
      sincos(ui, &sinu[i], &cosu[i]);
      sincos(vi, &sinv[i], &cosv[i]);
=======
      GPUCommonMath::SinCos(ui, sinu[i], cosu[i]);
      GPUCommonMath::SinCos(vi, sinv[i], cosv[i]);
>>>>>>> b1ca6d2e
    }
    for (int dim = 0; dim < Ndim; dim++) {
      double f = 0; // Fcoeff[dim][0]/2;
      for (int i = 1; i <= Fdegree; i++) {
        for (int j = 1; j <= Fdegree; j++) {
          double* c = &(Fcoeff[dim][4 * (i * Fdegree + j)]);
          f += c[0] * cosu[i] * cosv[j];
          f += c[1] * cosu[i] * sinv[j];
          f += c[2] * sinu[i] * cosv[j];
          f += c[3] * sinu[i] * sinv[j];
        }
      }
      Fuv[dim] = f;
    }
  };

  TCanvas* canv = nullptr;
  TNtuple* nt = nullptr;
  TNtuple* knots = nullptr;

  auto ask = [&]() -> bool {
    if (!canv) {
      return 0;
    }
    canv->Update();
    cout << "type 'q ' to exit" << endl;
    std::string str;
    std::getline(std::cin, str);
    return (str != "q" && str != ".q");
  };

  std::cout << "Test 2D interpolation with the compact spline" << std::endl;

  int nTries = 10;

  if (draw) {
    canv = new TCanvas("cQA", "Spline2D  QA", 1500, 800);
    nTries = 10000;
  }

  long double statDf = 0;
  long double statDf1D = 0;
  long double statN = 0;

  for (int seed = 1; seed < nTries + 1; seed++) {
    //cout << "next try.." << endl;

    gRandom->SetSeed(seed);

    for (int dim = 0; dim < Ndim; dim++) {
      for (int i = 0; i < 4 * (Fdegree + 1) * (Fdegree + 1); i++) {
        Fcoeff[dim][i] = gRandom->Uniform(-1, 1);
      }
    }

    Spline2D<DataT, Ndim> spline;

    int knotsU[nKnots], knotsV[nKnots];
    do {
      knotsU[0] = 0;
      knotsV[0] = 0;
      double du = 1. * uMax / (nKnots - 1);
      for (int i = 1; i < nKnots; i++) {
        knotsU[i] = (int)(i * du); // + gRandom->Uniform(-du / 3, du / 3);
        knotsV[i] = (int)(i * du); // + gRandom->Uniform(-du / 3, du / 3);
      }
      knotsU[nKnots - 1] = uMax;
      knotsV[nKnots - 1] = uMax;
      spline.recreate(nKnots, knotsU, nKnots, knotsV);

      if (nKnots != spline.getGridU1().getNumberOfKnots() ||
          nKnots != spline.getGridU2().getNumberOfKnots()) {
        cout << "warning: n knots changed during the initialisation " << nKnots
             << " -> " << spline.getNumberOfKnots() << std::endl;
        continue;
      }
    } while (0);

    std::string err = FlatObject::stressTest(spline);
    if (!err.empty()) {
      cout << "error at FlatObject functionality: " << err << endl;
      return -1;
    } else {
      // cout << "flat object functionality is ok" << endl;
    }

    // Ndim-D spline
    spline.approximateFunction(0., uMax, 0., uMax, F, 4, 4);

    //if (itry == 0)
    if (1) {
      TFile outf("testSpline2D.root", "recreate");
      if (outf.IsZombie()) {
        cout << "Failed to open output file testSpline2D.root " << std::endl;
      } else {
        const char* name = "spline2Dtest";
        spline.writeToFile(outf, name);
        Spline2D<DataT, Ndim>* p = Spline2D<DataT, Ndim>::readFromFile(outf, name);
        if (p == nullptr) {
          cout << "Failed to read Spline1D from file testSpline1D.root " << std::endl;
        } else {
          spline = *p;
        }
        outf.Close();
      }
    }

    // 1-D splines for each of Ndim dimensions

    Spline2D<DataT, 1> splines1D[Ndim];

    for (int dim = 0; dim < Ndim; dim++) {
      auto F1 = [&](DataT x1, DataT x2, DataT f[]) {
        DataT ff[Ndim];
        F(x1, x2, ff);
        f[0] = ff[dim];
      };
      splines1D[dim].recreate(nKnots, knotsU, nKnots, knotsV);
      splines1D[dim].approximateFunction(0., uMax, 0., uMax, F1, 4, 4);
    }

    double stepU = .1;
    for (double u = 0; u < uMax; u += stepU) {
      for (double v = 0; v < uMax; v += stepU) {
        DataT f[Ndim];
        F(u, v, f);
        DataT s[Ndim];
        DataT s1;
        spline.interpolate(u, v, s);
        for (int dim = 0; dim < Ndim; dim++) {
          statDf += (s[dim] - f[dim]) * (s[dim] - f[dim]);
          splines1D[dim].interpolate(u, v, &s1);
          statDf1D += (s[dim] - s1) * (s[dim] - s1);
        }
        statN += Ndim;
        // cout << u << " " << v << ": f " << f << " s " << s << " df "
        //   << s - f << " " << sqrt(statDf / statN) << std::endl;
      }
    }
    // cout << "Spline2D standard deviation   : " << sqrt(statDf / statN)
    //   << std::endl;

    if (draw) {
      delete nt;
      delete knots;
      nt = new TNtuple("nt", "nt", "u:v:f:s");
      knots = new TNtuple("knots", "knots", "type:u:v:s");
      double stepU = .3;
      for (double u = 0; u < uMax; u += stepU) {
        for (double v = 0; v < uMax; v += stepU) {
          DataT f[Ndim];
          F(u, v, f);
          DataT s[Ndim];
          spline.interpolate(u, v, s);
          nt->Fill(u, v, f[0], s[0]);
        }
      }
      nt->SetMarkerStyle(8);

      nt->SetMarkerSize(.5);
      nt->SetMarkerColor(kBlue);
      nt->Draw("s:u:v", "", "");

      nt->SetMarkerColor(kGray);
      nt->SetMarkerSize(2.);
      nt->Draw("f:u:v", "", "same");

      nt->SetMarkerSize(.5);
      nt->SetMarkerColor(kBlue);
      nt->Draw("s:u:v", "", "same");

      for (int i = 0; i < nKnots; i++) {
        for (int j = 0; j < nKnots; j++) {
          double u = spline.getGridU1().getKnot(i).u;
          double v = spline.getGridU2().getKnot(j).u;
          DataT s[Ndim];
          spline.interpolate(u, v, s);
          knots->Fill(1, u, v, s[0]);
        }
      }

      knots->SetMarkerStyle(8);
      knots->SetMarkerSize(1.5);
      knots->SetMarkerColor(kRed);
      knots->SetMarkerSize(1.5);
      knots->Draw("s:u:v", "type==1", "same"); // knots

      if (drawDataPoints) {
        SplineHelper2D<DataT> helper;
        helper.setSpline(spline, 4, 4);
        for (int ipu = 0; ipu < helper.getHelperU1().getNumberOfDataPoints(); ipu++) {
          const typename SplineHelper1D<DataT>::DataPoint& pu = helper.getHelperU1().getDataPoint(ipu);
          for (int ipv = 0; ipv < helper.getHelperU2().getNumberOfDataPoints(); ipv++) {
            const typename SplineHelper1D<DataT>::DataPoint& pv = helper.getHelperU2().getDataPoint(ipv);
            if (pu.isKnot && pv.isKnot) {
              continue;
            }
            DataT s[Ndim];
            spline.interpolate(pu.u, pv.u, s);
            knots->Fill(2, pu.u, pv.u, s[0]);
          }
        }
        knots->SetMarkerColor(kBlack);
        knots->SetMarkerSize(1.);
        knots->Draw("s:u:v", "type==2", "same"); // data points
      }

      if (!ask()) {
        break;
      }
    }
  }
  // delete canv;
  // delete nt;
  // delete knots;

  statDf = sqrt(statDf / statN);
  statDf1D = sqrt(statDf1D / statN);

  cout << "\n std dev for Spline2D   : " << statDf << std::endl;
  cout << " mean difference between 1-D and " << Ndim
       << "-D splines   : " << statDf1D << std::endl;

  if (statDf < 0.15 && statDf1D < 1.e-20) {
    cout << "Everything is fine" << endl;
  } else {
    cout << "Something is wrong!!" << endl;
    return -2;
  }

  return 0;
}

#endif // GPUCA_ALIGPUCODE

template class GPUCA_NAMESPACE::gpu::Spline2DBase<float, false>;
template class GPUCA_NAMESPACE::gpu::Spline2DBase<float, true>;
template class GPUCA_NAMESPACE::gpu::Spline2DBase<double, false>;
template class GPUCA_NAMESPACE::gpu::Spline2DBase<double, true>;<|MERGE_RESOLUTION|>--- conflicted
+++ resolved
@@ -27,25 +27,12 @@
 #include "TCanvas.h"
 #include "TNtuple.h"
 #include "TFile.h"
-<<<<<<< HEAD
-#include <cmath>
-#ifdef __APPLE__
-#define sincos(x, s, c) __sincos(x, s, c)
-#define sincosf(x, s, c) __sincosf(x, s, c)
+#include "GPUCommonMath.h"
+
+templateClassImp(GPUCA_NAMESPACE::gpu::Spline2DBase);
+
 #endif
 
-templateClassImp(GPUCA_NAMESPACE::gpu::Spline2DBase);
-
-#endif
-
-=======
-#include "GPUCommonMath.h"
-
-templateClassImp(GPUCA_NAMESPACE::gpu::Spline2DBase);
-
-#endif
-
->>>>>>> b1ca6d2e
 using namespace std;
 using namespace GPUCA_NAMESPACE::gpu;
 
@@ -101,7 +88,6 @@
     mFparameters = nullptr;
   }
   FlatObject::setFutureBufferAddress(futureFlatBufferPtr);
-<<<<<<< HEAD
 }
 
 template <typename DataT, bool isConsistentT>
@@ -114,20 +100,6 @@
   mGridU2.print();
 }
 
-=======
-}
-
-template <typename DataT, bool isConsistentT>
-void Spline2DBase<DataT, isConsistentT>::print() const
-{
-  printf(" Irregular Spline 2D: \n");
-  printf(" grid U1: \n");
-  mGridU1.print();
-  printf(" grid U2: \n");
-  mGridU2.print();
-}
-
->>>>>>> b1ca6d2e
 #if !defined(GPUCA_GPUCODE)
 template <typename DataT, bool isConsistentT>
 void Spline2DBase<DataT, isConsistentT>::cloneFromObject(const Spline2DBase<DataT, isConsistentT>& obj, char* newFlatBufferPtr)
@@ -289,13 +261,8 @@
     double cosu[Fdegree + 1], sinu[Fdegree + 1], cosv[Fdegree + 1], sinv[Fdegree + 1];
     double ui = 0, vi = 0;
     for (int i = 0; i <= Fdegree; i++, ui += uu, vi += vv) {
-<<<<<<< HEAD
-      sincos(ui, &sinu[i], &cosu[i]);
-      sincos(vi, &sinv[i], &cosv[i]);
-=======
       GPUCommonMath::SinCos(ui, sinu[i], cosu[i]);
       GPUCommonMath::SinCos(vi, sinv[i], cosv[i]);
->>>>>>> b1ca6d2e
     }
     for (int dim = 0; dim < Ndim; dim++) {
       double f = 0; // Fcoeff[dim][0]/2;
